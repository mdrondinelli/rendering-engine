--- conflicted
+++ resolved
@@ -7,11 +7,7 @@
 
 namespace marlon {
 namespace graphics {
-<<<<<<< HEAD
 class Gl_unique_shader {
-=======
-class Gl_shader {
->>>>>>> 55516e06
 public:
   Gl_unique_shader() noexcept : _handle{0} {}
 
